--- conflicted
+++ resolved
@@ -181,31 +181,22 @@
                     if req == Command.SUBSCRIBE.value:
                         info = SubscriberInfo(id, writer, pid, topic)
                         self.clients[id] = info
-<<<<<<< HEAD
-                        self._client_tasks[id] = asyncio.create_task(self.handle_client(id, reader, writer))
-                        iface = writer.transport.get_extra_info('sockname')[0]
-                        print("SUBSCRIBE")
-                        await self._notify_subscriber(info, iface)
-=======
                         self._client_tasks[id] = asyncio.create_task(
                             self.handle_client(id, reader, writer)
                         )
-                        await self._notify_subscriber(info)
->>>>>>> 67556a6b
+                        iface = writer.transport.get_extra_info("sockname")[0]
+                        print("SUBSCRIBE")
+                        await self._notify_subscriber(info, iface)
 
                     elif req == Command.PUBLISH.value:
                         address = await Address.from_stream(reader)
                         info = PublisherInfo(id, writer, pid, topic, address)
                         self.clients[id] = info
-<<<<<<< HEAD
-                        self._client_tasks[id] = asyncio.create_task(self.handle_client(id, reader, writer))
-                        iface = writer.transport.get_extra_info('peername')[0]
-                        print("PUBLISH", iface)
-=======
                         self._client_tasks[id] = asyncio.create_task(
                             self.handle_client(id, reader, writer)
                         )
->>>>>>> 67556a6b
+                        iface = writer.transport.get_extra_info("peername")[0]
+                        print("PUBLISH", iface)
                         for sub in self._downstream_subs(info.topic):
                             await self._notify_subscriber(sub, iface)
 
@@ -261,27 +252,21 @@
 
         await close_stream_writer(writer)
 
-    async def _notify_subscriber(self, sub: SubscriberInfo, iface: Optional[str] = None) -> None:
-        try:
-<<<<<<< HEAD
+    async def _notify_subscriber(
+        self, sub: SubscriberInfo, iface: Optional[str] = None
+    ) -> None:
+        try:
             notification = []
             for pub in self._upstream_pubs(sub.topic):
                 address = pub.address
                 if address != None:
                     if iface is not None:
-                        notification += [f'{str(pub.id)}@{iface}:{address.port}']
+                        notification += [f"{str(pub.id)}@{iface}:{address.port}"]
                     else:
-                        notification += [f'{str(pub.id)}@{pub.address}:{address.port}']
-=======
-            notification = ""
-            for pub in self._upstream_pubs(sub.topic):
-                address = pub.address
-                if address != None:
-                    notification += f"{str(pub.id)}@{address.host}:{address.port},"
->>>>>>> 67556a6b
+                        notification += [f"{str(pub.id)}@{pub.address}:{address.port}"]
 
             async with sub.sync_writer() as writer:
-                notification = ','.join(notification)
+                notification = ",".join(notification)
                 print(notification)
                 print(sub)
                 writer.write(Command.UPDATE.value)
